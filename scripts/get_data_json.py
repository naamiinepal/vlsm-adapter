<<<<<<< HEAD
=======
import argparse
import ast
>>>>>>> c6b411e6
import json
import os
import random
from typing import Union

from tqdm import tqdm

import pandas as pd
from features_from_img import mask_to_overall_bbox

StrPath = Union[str, os.PathLike]

random.seed(444)


def get_json_data(
<<<<<<< HEAD
    root_dir: StrPath,
    img_dir_name: StrPath,
    mask_dir_name: StrPath,
    op_dir: StrPath,
    val_per: float,
    test_per: float,
    default_prompt: str,
=======
    root_dir,
    dataset,
    img_dir_name,
    mask_dir_name,
    op_dir,
    val_per,
    test_per,
    #anns_name,
    prompt_csv=None,
    default_prompt="",
>>>>>>> c6b411e6
):
    """Genrates Annotations of segmentation datset in the format requitred from training pytorch.CRIS
    Assumes that we have a root_dir, inside which there are images and masks directories and the images are named sequentially from 0 inside these dirctories,
    Also, this is for the assumption that each image has a single annotation decribing all the objets.

    Args:
        root_dir (string): path of the root dirctory, relative to which directories of images and masks are located
        mask_dir_name (string): name or path or dircetory with segmentation masks, relative to the root_dir
        op_dir (string): path of the json file of annotations to be output
        val_per(float): valid split percentage
        test_per(float): test split percentage

    Returns:
        string: success message
    """

    assert (val_per + test_per) <= 1.0, "val_per + test_per should be less than 1.0"

    total_data = os.listdir(os.path.join(root_dir, mask_dir_name))
    # total_data = [x for x in total_data if int(x[:-4]) >= 900]

    val_data = set(random.sample(total_data, int(val_per * len(total_data))))
    rem_data = {x for x in total_data if x not in val_data}
    test_data = set(random.sample(tuple(rem_data), int(test_per * len(total_data))))
    train_data = {x for x in rem_data if x not in test_data}

    train_json = []
    val_json = []
    test_json = []

    img_ext = os.listdir(os.path.join(root_dir, img_dir_name))[0].rsplit(".", 1)[-1]

<<<<<<< HEAD
    for i, mask in enumerate(tqdm(total_data)):
        mask_path = os.path.join(root_dir, mask_dir_name, mask)
        bbox = mask_to_overall_bbox(mask_path)
        seg_id = i

        img_name = mask.split(".")[0] + "." + img_ext
        sent = [{"idx": 0, "sent_id": i, "sent": default_prompt}]
        op = {
            "bbox": bbox,
            "cat": 0,
            "segment_id": seg_id,
            "img_name": img_name,
            "mask_name": mask,
            "sentences": sent,
            "sentences_num": 1,
        }

        if mask in train_data:
            train_json.append(op)
        elif mask in val_data:
            val_json.append(op)
        elif mask in test_data:
            test_json.append(op)

    print(len(train_json), len(val_json), len(test_json))

    os.makedirs(op_dir, exist_ok=True)

    with open(os.path.join(op_dir, "train.json"), "w") as of:
        json.dump(train_json, of)
    with open(os.path.join(op_dir, "val.json"), "w") as of:
        json.dump(val_json, of)
    with open(os.path.join(op_dir, "testA.json"), "w") as of:
        json.dump(test_json, of)
    with open(os.path.join(op_dir, "testB.json"), "w") as of:
        json.dump(test_json, of)
=======
    #for dataset in ['Kvaisir-SEG', 'clinicdb-polyp', 'bkai-polyp', 'cvc-300-polyp', 'cvc-colondb-polyp', 'etis-polyp']:
    with open(f"/mnt/Enterprise/miccai_2023_CRIS/others/prompts_csv/{dataset}.csv") as prompt_csv:

        prompt_df = pd.read_csv(prompt_csv)
        prompt_df["p0"] = prompt_df["p0"].fillna("")

        # prompt_df["p7"] = [n.strip() for n in ast.literal_eval(prompt_df["p7"])]

        prompt_df["p7"] = prompt_df["p7"].apply(
            lambda x: [n.strip() for n in ast.literal_eval(x)]
        )
        prompt_df["p8"] = prompt_df["p8"].apply(
            lambda x: [n.strip() for n in ast.literal_eval(x)]
        )
        prompt_df["p9"] = prompt_df["p9"].apply(
            lambda x: [n.strip() for n in ast.literal_eval(x)]
        )

        for i, mask in enumerate(total_data):
            mask_path = os.path.join(root_dir, mask_dir_name, mask)
            bbox = mask_to_overall_bbox(mask_path)
            prompt = default_prompt
            seg_id = int(mask_path.split("/")[-1].split(".")[0])

            img_name = mask.split(".")[0] + "." + img_ext
            sent = [{"idx": 0, "sent_id": i, "sent": prompt}]

            mask_df = prompt_df[prompt_df["masks"] == mask]
            mask_df = mask_df.drop(columns=["image", "masks"])
            prompts = mask_df.iloc[0].to_dict()
            op = {
                "bbox": bbox,
                "cat": 0,
                "segment_id": seg_id,
                "img_name": img_name,
                "mask_name": mask,
                "sentences": sent,
                "prompts": prompts,
                "sentences_num": 1,
            }

            if mask in train_data:
                train_json.append(op)
            elif mask in val_data:
                val_json.append(op)
            elif mask in test_data:
                test_json.append(op)

        print(len(train_json), len(val_json), len(test_json))

        os.makedirs(op_dir, exist_ok=True)

        with open(os.path.join(op_dir, "train.json"), "w") as of:
            of.write(json.dumps(train_json))
        with open(os.path.join(op_dir, "val.json"), "w") as of:
            of.write(json.dumps(val_json))
        with open(os.path.join(op_dir, "testA.json"), "w") as of:
            of.write(json.dumps(test_json))
        with open(os.path.join(op_dir, "testB.json"), "w") as of:
            of.write(json.dumps(test_json))
        print(f'Json making completed for {dataset}')
>>>>>>> c6b411e6


if __name__ == "__main__":
    from argparse import ArgumentParser

    parser = ArgumentParser()
    parser.add_argument("--root_data_dir", type=str, required=True)
    parser.add_argument("--dataset_name", type=str, required=True)
    parser.add_argument("--image_dir", type=str, required=True)
    parser.add_argument("--mask_dir", type=str, required=True)
    parser.add_argument("--output_data_dir", type=str, required=True)
<<<<<<< HEAD
    parser.add_argument("--valid_per", type=float, required=True)
    parser.add_argument("--test_per", type=float, required=True)
=======
    parser.add_argument("--valid_per", type=str, required=True)
    parser.add_argument("--test_per", type=str, required=True)
    #parser.add_argument("--anns_name", type=str, required=True)
>>>>>>> c6b411e6
    # parser.add_argument("--cls_name", type=str, required=True)
    parser.add_argument("--default_prompt", type=str, required=False)
    args = parser.parse_args()

    get_json_data(
        args.root_data_dir,
        args.dataset_name,
        args.image_dir,
        args.mask_dir,
        args.output_data_dir,
        args.valid_per,
        args.test_per,
        # args.cls_name,
        #args.anns_name,
        args.default_prompt,
    )

    print("Annotations Created")<|MERGE_RESOLUTION|>--- conflicted
+++ resolved
@@ -1,8 +1,4 @@
-<<<<<<< HEAD
-=======
-import argparse
-import ast
->>>>>>> c6b411e6
+
 import json
 import os
 import random
@@ -19,15 +15,6 @@
 
 
 def get_json_data(
-<<<<<<< HEAD
-    root_dir: StrPath,
-    img_dir_name: StrPath,
-    mask_dir_name: StrPath,
-    op_dir: StrPath,
-    val_per: float,
-    test_per: float,
-    default_prompt: str,
-=======
     root_dir,
     dataset,
     img_dir_name,
@@ -38,7 +25,6 @@
     #anns_name,
     prompt_csv=None,
     default_prompt="",
->>>>>>> c6b411e6
 ):
     """Genrates Annotations of segmentation datset in the format requitred from training pytorch.CRIS
     Assumes that we have a root_dir, inside which there are images and masks directories and the images are named sequentially from 0 inside these dirctories,
@@ -70,45 +56,6 @@
     test_json = []
 
     img_ext = os.listdir(os.path.join(root_dir, img_dir_name))[0].rsplit(".", 1)[-1]
-
-<<<<<<< HEAD
-    for i, mask in enumerate(tqdm(total_data)):
-        mask_path = os.path.join(root_dir, mask_dir_name, mask)
-        bbox = mask_to_overall_bbox(mask_path)
-        seg_id = i
-
-        img_name = mask.split(".")[0] + "." + img_ext
-        sent = [{"idx": 0, "sent_id": i, "sent": default_prompt}]
-        op = {
-            "bbox": bbox,
-            "cat": 0,
-            "segment_id": seg_id,
-            "img_name": img_name,
-            "mask_name": mask,
-            "sentences": sent,
-            "sentences_num": 1,
-        }
-
-        if mask in train_data:
-            train_json.append(op)
-        elif mask in val_data:
-            val_json.append(op)
-        elif mask in test_data:
-            test_json.append(op)
-
-    print(len(train_json), len(val_json), len(test_json))
-
-    os.makedirs(op_dir, exist_ok=True)
-
-    with open(os.path.join(op_dir, "train.json"), "w") as of:
-        json.dump(train_json, of)
-    with open(os.path.join(op_dir, "val.json"), "w") as of:
-        json.dump(val_json, of)
-    with open(os.path.join(op_dir, "testA.json"), "w") as of:
-        json.dump(test_json, of)
-    with open(os.path.join(op_dir, "testB.json"), "w") as of:
-        json.dump(test_json, of)
-=======
     #for dataset in ['Kvaisir-SEG', 'clinicdb-polyp', 'bkai-polyp', 'cvc-300-polyp', 'cvc-colondb-polyp', 'etis-polyp']:
     with open(f"/mnt/Enterprise/miccai_2023_CRIS/others/prompts_csv/{dataset}.csv") as prompt_csv:
 
@@ -170,7 +117,6 @@
         with open(os.path.join(op_dir, "testB.json"), "w") as of:
             of.write(json.dumps(test_json))
         print(f'Json making completed for {dataset}')
->>>>>>> c6b411e6
 
 
 if __name__ == "__main__":
@@ -182,14 +128,11 @@
     parser.add_argument("--image_dir", type=str, required=True)
     parser.add_argument("--mask_dir", type=str, required=True)
     parser.add_argument("--output_data_dir", type=str, required=True)
-<<<<<<< HEAD
-    parser.add_argument("--valid_per", type=float, required=True)
-    parser.add_argument("--test_per", type=float, required=True)
-=======
+
     parser.add_argument("--valid_per", type=str, required=True)
     parser.add_argument("--test_per", type=str, required=True)
     #parser.add_argument("--anns_name", type=str, required=True)
->>>>>>> c6b411e6
+
     # parser.add_argument("--cls_name", type=str, required=True)
     parser.add_argument("--default_prompt", type=str, required=False)
     args = parser.parse_args()
